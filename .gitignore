--- conflicted
+++ resolved
@@ -23,9 +23,5 @@
 hs_err_pid*
 replay_pid*
 /target
-<<<<<<< HEAD
 /.idea
-=======
-/.idea
-/.vscode
->>>>>>> 14ab6d7a
+/.vscode